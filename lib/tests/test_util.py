import unittest
from lib.util import format_satoshis, parse_URI

class TestUtil(unittest.TestCase):

    def test_format_satoshis(self):
        result = format_satoshis(1234)
        expected = "0.00001234"
        self.assertEqual(expected, result)

    def test_format_satoshis_diff_positive(self):
        result = format_satoshis(1234, is_diff=True)
        expected = "+0.00001234"
        self.assertEqual(expected, result)

    def test_format_satoshis_diff_negative(self):
        result = format_satoshis(-1234, is_diff=True)
        expected = "-0.00001234"
        self.assertEqual(expected, result)

    def _do_test_parse_URI(self, uri, expected):
        result = parse_URI(uri)
        self.assertEqual(expected, result)

    def test_parse_URI_address(self):
        self._do_test_parse_URI('dash:XfTA9qgYmaEHfWhUakwcoTtyquez8SowY1',
                                {'address': 'XfTA9qgYmaEHfWhUakwcoTtyquez8SowY1'})

    def test_parse_URI_only_address(self):
        self._do_test_parse_URI('XfTA9qgYmaEHfWhUakwcoTtyquez8SowY1',
                                {'address': 'XfTA9qgYmaEHfWhUakwcoTtyquez8SowY1'})


    def test_parse_URI_address_label(self):
        self._do_test_parse_URI('dash:XfTA9qgYmaEHfWhUakwcoTtyquez8SowY1?label=electrum%20test',
                                {'address': 'XfTA9qgYmaEHfWhUakwcoTtyquez8SowY1', 'label': 'electrum test'})

    def test_parse_URI_address_message(self):
        self._do_test_parse_URI('dash:XfTA9qgYmaEHfWhUakwcoTtyquez8SowY1?message=electrum%20test',
                                {'address': 'XfTA9qgYmaEHfWhUakwcoTtyquez8SowY1', 'message': 'electrum test', 'memo': 'electrum test'})

    def test_parse_URI_address_amount(self):
        self._do_test_parse_URI('dash:XfTA9qgYmaEHfWhUakwcoTtyquez8SowY1?amount=0.0003',
                                {'address': 'XfTA9qgYmaEHfWhUakwcoTtyquez8SowY1', 'amount': 30000})

    def test_parse_URI_address_request_url(self):
        self._do_test_parse_URI('dash:XfTA9qgYmaEHfWhUakwcoTtyquez8SowY1?r=http://domain.tld/page?h%3D2a8628fc2fbe',
                                {'address': 'XfTA9qgYmaEHfWhUakwcoTtyquez8SowY1', 'r': 'http://domain.tld/page?h=2a8628fc2fbe'})

    def test_parse_URI_ignore_args(self):
        self._do_test_parse_URI('dash:XfTA9qgYmaEHfWhUakwcoTtyquez8SowY1?test=test',
                                {'address': 'XfTA9qgYmaEHfWhUakwcoTtyquez8SowY1', 'test': 'test'})

    def test_parse_URI_multiple_args(self):
        self._do_test_parse_URI('dash:XfTA9qgYmaEHfWhUakwcoTtyquez8SowY1?amount=0.00004&label=electrum-test&message=electrum%20test&test=none&r=http://domain.tld/page',
                                {'address': 'XfTA9qgYmaEHfWhUakwcoTtyquez8SowY1', 'amount': 4000, 'label': 'electrum-test', 'message': u'electrum test', 'memo': u'electrum test', 'r': 'http://domain.tld/page', 'test': 'none'})

    def test_parse_URI_no_address_request_url(self):
        self._do_test_parse_URI('dash:?r=http://domain.tld/page?h%3D2a8628fc2fbe',
                                {'r': 'http://domain.tld/page?h=2a8628fc2fbe'})

    def test_parse_URI_invalid_address(self):
<<<<<<< HEAD
        self.assertRaises(AssertionError, parse_URI, 'dash:invalidaddress')

    def test_parse_URI_invalid(self):
        self.assertRaises(AssertionError, parse_URI, 'notdash:XfTA9qgYmaEHfWhUakwcoTtyquez8SowY1')
=======
        self.assertRaises(BaseException, parse_URI, 'bitcoin:invalidaddress')

    def test_parse_URI_invalid(self):
        self.assertRaises(BaseException, parse_URI, 'notbitcoin:15mKKb2eos1hWa6tisdPwwDC1a5J1y9nma')
>>>>>>> 7dbb23e8

    def test_parse_URI_parameter_polution(self):
        self.assertRaises(Exception, parse_URI, 'dash:XfTA9qgYmaEHfWhUakwcoTtyquez8SowY1?amount=0.0003&label=test&amount=30.0')
<|MERGE_RESOLUTION|>--- conflicted
+++ resolved
@@ -60,17 +60,10 @@
                                 {'r': 'http://domain.tld/page?h=2a8628fc2fbe'})
 
     def test_parse_URI_invalid_address(self):
-<<<<<<< HEAD
-        self.assertRaises(AssertionError, parse_URI, 'dash:invalidaddress')
+        self.assertRaises(BaseException, parse_URI, 'dash:invalidaddress')
 
     def test_parse_URI_invalid(self):
-        self.assertRaises(AssertionError, parse_URI, 'notdash:XfTA9qgYmaEHfWhUakwcoTtyquez8SowY1')
-=======
-        self.assertRaises(BaseException, parse_URI, 'bitcoin:invalidaddress')
-
-    def test_parse_URI_invalid(self):
-        self.assertRaises(BaseException, parse_URI, 'notbitcoin:15mKKb2eos1hWa6tisdPwwDC1a5J1y9nma')
->>>>>>> 7dbb23e8
+        self.assertRaises(BaseException, parse_URI, 'notdash:XfTA9qgYmaEHfWhUakwcoTtyquez8SowY1')
 
     def test_parse_URI_parameter_polution(self):
         self.assertRaises(Exception, parse_URI, 'dash:XfTA9qgYmaEHfWhUakwcoTtyquez8SowY1?amount=0.0003&label=test&amount=30.0')
