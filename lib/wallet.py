#!/usr/bin/env python
#
# Electrum - lightweight Bitcoin client
# Copyright (C) 2015 Thomas Voegtlin
#
# Permission is hereby granted, free of charge, to any person
# obtaining a copy of this software and associated documentation files
# (the "Software"), to deal in the Software without restriction,
# including without limitation the rights to use, copy, modify, merge,
# publish, distribute, sublicense, and/or sell copies of the Software,
# and to permit persons to whom the Software is furnished to do so,
# subject to the following conditions:
#
# The above copyright notice and this permission notice shall be
# included in all copies or substantial portions of the Software.
#
# THE SOFTWARE IS PROVIDED "AS IS", WITHOUT WARRANTY OF ANY KIND,
# EXPRESS OR IMPLIED, INCLUDING BUT NOT LIMITED TO THE WARRANTIES OF
# MERCHANTABILITY, FITNESS FOR A PARTICULAR PURPOSE AND
# NONINFRINGEMENT. IN NO EVENT SHALL THE AUTHORS OR COPYRIGHT HOLDERS
# BE LIABLE FOR ANY CLAIM, DAMAGES OR OTHER LIABILITY, WHETHER IN AN
# ACTION OF CONTRACT, TORT OR OTHERWISE, ARISING FROM, OUT OF OR IN
# CONNECTION WITH THE SOFTWARE OR THE USE OR OTHER DEALINGS IN THE
# SOFTWARE.

import os
import hashlib
import ast
import threading
import random
import time
import json
import copy
import re
import stat
from functools import partial
from unicodedata import normalize
from collections import namedtuple

<<<<<<< HEAD
from util import print_msg, print_error, AlreadyHaveAddress, NotEnoughFunds
from util import profiler
=======
from i18n import _
from util import NotEnoughFunds, PrintError, profiler
>>>>>>> 7dbb23e8

from bitcoin import *
from account import *
from version import *

from transaction import Transaction
from plugins import run_hook
import bitcoin
import coinchooser
from synchronizer import Synchronizer
from verifier import SPV
from mnemonic import Mnemonic

import paymentrequest

# internal ID for imported account
IMPORTED_ACCOUNT = '/x'

class WalletStorage(PrintError):

    def __init__(self, path):
        self.lock = threading.RLock()
        self.data = {}
        self.path = path
        self.file_exists = False
        self.modified = False
        self.print_error("wallet path", self.path)
        if self.path:
            self.read(self.path)

    def read(self, path):
        """Read the contents of the wallet file."""
        try:
            with open(self.path, "r") as f:
                data = f.read()
        except IOError:
            return
        if not data:
            return
        try:
            self.data = json.loads(data)
        except:
            try:
                d = ast.literal_eval(data)  #parse raw data from reading wallet file
                labels = d.get('labels', {})
            except Exception as e:
                raise IOError("Cannot read wallet file '%s'" % self.path)
            self.data = {}
            # In old versions of Electrum labels were latin1 encoded, this fixes breakage.
            for i, label in labels.items():
                try:
                    unicode(label)
                except UnicodeDecodeError:
                    d['labels'][i] = unicode(label.decode('latin1'))
            for key, value in d.items():
                try:
                    json.dumps(key)
                    json.dumps(value)
                except:
                    self.print_error('Failed to convert label to json format', key)
                    continue
                self.data[key] = value
        self.file_exists = True

    def get(self, key, default=None):
        with self.lock:
            v = self.data.get(key)
            if v is None:
                v = default
            else:
                v = copy.deepcopy(v)
        return v

    def put(self, key, value):
        try:
            json.dumps(key)
            json.dumps(value)
        except:
            self.print_error("json error: cannot save", key)
            return
        with self.lock:
            if value is not None:
                if self.data.get(key) != value:
                    self.modified = True
                    self.data[key] = copy.deepcopy(value)
            elif key in self.data:
                self.modified = True
                self.data.pop(key)

    def write(self):
        if threading.currentThread().isDaemon():
            self.print_error('warning: daemon thread cannot write wallet')
            return
        if not self.modified:
            return
        s = json.dumps(self.data, indent=4, sort_keys=True)
        temp_path = "%s.tmp.%s" % (self.path, os.getpid())
        with open(temp_path, "w") as f:
            f.write(s)
            f.flush()
            os.fsync(f.fileno())

        mode = os.stat(self.path).st_mode if os.path.exists(self.path) else stat.S_IREAD | stat.S_IWRITE
        # perform atomic write on POSIX systems
        try:
            os.rename(temp_path, self.path)
        except:
            os.remove(self.path)
            os.rename(temp_path, self.path)
        os.chmod(self.path, mode)
        self.print_error("saved", self.path)
        self.modified = False


class Abstract_Wallet(PrintError):
    """
    Wallet classes are created to handle various address generation methods.
    Completion states (watching-only, single account, no seed, etc) are handled inside classes.
    """

    max_change_outputs = 3

    def __init__(self, storage):
        self.electrum_version = ELECTRUM_VERSION
        self.storage = storage
        self.network = None
        # verifier (SPV) and synchronizer are started in start_threads
        self.synchronizer = None
        self.verifier = None

        self.gap_limit_for_change = 6 # constant
        # saved fields
        self.seed_version          = storage.get('seed_version', NEW_SEED_VERSION)
        self.use_change            = storage.get('use_change',True)
        self.multiple_change       = storage.get('multiple_change', False)
        self.use_encryption        = storage.get('use_encryption', False)
        self.seed                  = storage.get('seed', '')               # encrypted
        self.labels                = storage.get('labels', {})
        self.frozen_addresses      = set(storage.get('frozen_addresses',[]))
        self.stored_height         = storage.get('stored_height', 0)       # last known height (for offline mode)
        self.history               = storage.get('addr_history',{})        # address -> list(txid, height)

        # imported_keys is deprecated. The GUI should call convert_imported_keys
        self.imported_keys = self.storage.get('imported_keys',{})

        # Delegate keys for signing Masternode Pings.
        self.masternode_delegates = self.storage.get('masternode_delegates', {})

        self.load_accounts()
        self.load_transactions()
        self.build_reverse_history()

        # load requests
        self.receive_requests = self.storage.get('payment_requests', {})

        # Transactions pending verification.  A map from tx hash to transaction
        # height.  Access is not contended so no lock is needed.
        self.unverified_tx = {}
        # Verified transactions.  Each value is a (height, timestamp, block_pos) tuple.  Access with self.lock.
        self.verified_tx   = storage.get('verified_tx3',{})

        # there is a difference between wallet.up_to_date and interface.is_up_to_date()
        # interface.is_up_to_date() returns true when all requests have been answered and processed
        # wallet.up_to_date is true when the wallet is synchronized (stronger requirement)
        self.up_to_date = False
        self.lock = threading.Lock()
        self.transaction_lock = threading.Lock()

        self.check_history()

        # save wallet type the first time
        if self.storage.get('wallet_type') is None:
            self.storage.put('wallet_type', self.wallet_type)

    def diagnostic_name(self):
        return self.basename()

    def __str__(self):
        return self.basename()

    def set_use_encryption(self, use_encryption):
        self.use_encryption = use_encryption
        self.storage.put('use_encryption', use_encryption)

    @profiler
    def load_transactions(self):
        self.txi = self.storage.get('txi', {})
        self.txo = self.storage.get('txo', {})
        self.pruned_txo = self.storage.get('pruned_txo', {})
        tx_list = self.storage.get('transactions', {})
        self.transactions = {}
        for tx_hash, raw in tx_list.items():
            tx = Transaction(raw)
            self.transactions[tx_hash] = tx
            if self.txi.get(tx_hash) is None and self.txo.get(tx_hash) is None and (tx_hash not in self.pruned_txo.values()):
                self.print_error("removing unreferenced tx", tx_hash)
                self.transactions.pop(tx_hash)

    @profiler
    def save_transactions(self, write=False):
        with self.transaction_lock:
            tx = {}
            for k,v in self.transactions.items():
                tx[k] = str(v)
            self.storage.put('transactions', tx)
            self.storage.put('txi', self.txi)
            self.storage.put('txo', self.txo)
            self.storage.put('pruned_txo', self.pruned_txo)
            self.storage.put('addr_history', self.history)
            if write:
                self.storage.write()

    def clear_history(self):
        with self.transaction_lock:
            self.txi = {}
            self.txo = {}
            self.pruned_txo = {}
        self.save_transactions()
        with self.lock:
            self.history = {}
            self.tx_addr_hist = {}

    @profiler
    def build_reverse_history(self):
        self.tx_addr_hist = {}
        for addr, hist in self.history.items():
            for tx_hash, h in hist:
                s = self.tx_addr_hist.get(tx_hash, set())
                s.add(addr)
                self.tx_addr_hist[tx_hash] = s

    @profiler
    def check_history(self):
        save = False
        for addr, hist in self.history.items():
            if not self.is_mine(addr):
                self.history.pop(addr)
                save = True
                continue

            for tx_hash, tx_height in hist:
                if tx_hash in self.pruned_txo.values() or self.txi.get(tx_hash) or self.txo.get(tx_hash):
                    continue
                tx = self.transactions.get(tx_hash)
                if tx is not None:
                    self.add_transaction(tx_hash, tx)
                    save = True
        if save:
            self.save_transactions()

    # wizard action
    def get_action(self):
        pass

    def basename(self):
        return os.path.basename(self.storage.path)

    def convert_imported_keys(self, password):
        for k, v in self.imported_keys.items():
            sec = pw_decode(v, password)
            pubkey = public_key_from_private_key(sec)
            address = public_key_to_bc_address(pubkey.decode('hex'))
            if address != k:
                raise InvalidPassword()
            self.import_key(sec, password)
            self.imported_keys.pop(k)
        self.storage.put('imported_keys', self.imported_keys)

    def load_accounts(self):
        self.accounts = {}
        d = self.storage.get('accounts', {})
        removed = False
        for k, v in d.items():
            if self.wallet_type == 'old' and k in [0, '0']:
                v['mpk'] = self.storage.get('master_public_key')
                self.accounts['0'] = OldAccount(v)
            elif v.get('imported'):
                self.accounts[k] = ImportedAccount(v)
            elif v.get('xpub'):
                self.accounts[k] = BIP32_Account(v)
            elif v.get('pending'):
                removed = True
            else:
                self.print_error("cannot load account", v)
        if removed:
            self.save_accounts()

    def create_main_account(self):
        pass

    def synchronize(self):
        pass

    def can_create_accounts(self):
        return False

    def needs_next_account(self):
        return self.can_create_accounts() and self.accounts_all_used()

    def permit_account_naming(self):
        return self.can_create_accounts()

    def set_up_to_date(self, up_to_date):
        with self.lock:
            self.up_to_date = up_to_date
        if up_to_date:
            self.save_transactions(write=True)

    def is_up_to_date(self):
        with self.lock: return self.up_to_date

    def is_imported(self, addr):
        account = self.accounts.get(IMPORTED_ACCOUNT)
        if account:
            return addr in account.get_addresses(0)
        else:
            return False

    def has_imported_keys(self):
        account = self.accounts.get(IMPORTED_ACCOUNT)
        return account is not None

    def import_masternode_delegate(self, sec, password):
        """Import the private key for a masternode."""
        try:
            pubkey = public_key_from_private_key(sec)
            address = public_key_to_bc_address(pubkey.decode('hex'))
        except Exception:
            raise Exception('Invalid private key')

        if self.masternode_delegates.get(address):
            raise AlreadyHaveAddress('Masternode key already in wallet', address)

        self.masternode_delegates[address] = (pubkey, pw_encode(sec, password))
        self.storage.put('masternode_delegates', self.masternode_delegates, True)
        return address

    def delete_masternode_delegate(self, address, save = True):
        if self.masternode_delegates.get(address):
            del self.masternode_delegates[address]
        self.storage.put('masternode_delegates', self.masternode_delegates, True)

    def import_key(self, sec, password):
        if not self.can_import():
            raise BaseException('This wallet cannot import private keys')
        try:
            pubkey = public_key_from_private_key(sec)
            address = public_key_to_bc_address(pubkey.decode('hex'))
        except Exception:
            raise Exception('Invalid private key')

        if self.is_mine(address):
            raise AlreadyHaveAddress('Address already in wallet', address)

        if self.accounts.get(IMPORTED_ACCOUNT) is None:
            self.accounts[IMPORTED_ACCOUNT] = ImportedAccount({'imported':{}})
        self.accounts[IMPORTED_ACCOUNT].add(address, pubkey, sec, password)
        self.save_accounts()

        # force resynchronization, because we need to re-run add_transaction
        if address in self.history:
            self.history.pop(address)

        if self.synchronizer:
            self.synchronizer.add(address)
        return address

    def delete_imported_key(self, addr):
        account = self.accounts[IMPORTED_ACCOUNT]
        account.remove(addr)
        if not account.get_addresses(0):
            self.accounts.pop(IMPORTED_ACCOUNT)
        self.save_accounts()

    def set_label(self, name, text = None):
        changed = False
        old_text = self.labels.get(name)
        if text:
            if old_text != text:
                self.labels[name] = text
                changed = True
        else:
            if old_text:
                self.labels.pop(name)
                changed = True

        if changed:
            run_hook('set_label', self, name, text)
            self.storage.put('labels', self.labels)

        return changed

    def addresses(self, include_change = True):
        return list(addr for acc in self.accounts for addr in self.get_account_addresses(acc, include_change))

    def is_mine(self, address):
        return address in self.addresses(True)

    def is_change(self, address):
        if not self.is_mine(address): return False
        acct, s = self.get_address_index(address)
        if s is None: return False
        return s[0] == 1

    def get_address_index(self, address):
        for acc_id in self.accounts:
            for for_change in [0,1]:
                addresses = self.accounts[acc_id].get_addresses(for_change)
                if address in addresses:
                    return acc_id, (for_change, addresses.index(address))
        raise Exception("Address not found", address)

    def get_private_key(self, address, password):
        if self.is_watching_only():
            return []
        account_id, sequence = self.get_address_index(address)
        return self.accounts[account_id].get_private_key(sequence, self, password)

    def get_public_keys(self, address):
        account_id, sequence = self.get_address_index(address)
        return self.accounts[account_id].get_pubkeys(*sequence)

    def sign_masternode_ping(self, ping, address, password):
        """Sign a Masternode Ping for address."""
        t = self.masternode_delegates.get(address)
        if not t:
            raise Exception('Private key not known for address %s' % address)
        sec = pw_decode(t[1], password)
        ping.sign(sec)
        return True

    def sign_budget_vote(self, vote, address, password):
        """Sign a Budget Vote for address."""
        t = self.masternode_delegates.get(address)
        if not t:
            raise Exception('Private key not known for address %s' % address)
        sec = pw_decode(t[1], password)
        return vote.sign(sec)

    def sign_message(self, address, message, password):
        keys = self.get_private_key(address, password)
        assert len(keys) == 1
        sec = keys[0]
        key = regenerate_key(sec)
        compressed = is_compressed(sec)
        return key.sign_message(message, compressed, address)

    def decrypt_message(self, pubkey, message, password):
        address = public_key_to_bc_address(pubkey.decode('hex'))
        keys = self.get_private_key(address, password)
        secret = keys[0]
        ec = regenerate_key(secret)
        decrypted = ec.decrypt_message(message)
        return decrypted

    def add_unverified_tx(self, tx_hash, tx_height):
        # Only add if confirmed and not verified
        if tx_height > 0 and tx_hash not in self.verified_tx:
            self.unverified_tx[tx_hash] = tx_height

    def add_verified_tx(self, tx_hash, info):
        # Remove from the unverified map and add to the verified map and
        self.unverified_tx.pop(tx_hash, None)
        with self.lock:
            self.verified_tx[tx_hash] = info  # (tx_height, timestamp, pos)
        self.storage.put('verified_tx3', self.verified_tx)

        conf, timestamp = self.get_confirmations(tx_hash)
        self.network.trigger_callback('verified', tx_hash, conf, timestamp)

    def get_unverified_txs(self):
        '''Returns a map from tx hash to transaction height'''
        return self.unverified_tx

    def undo_verifications(self, height):
        '''Used by the verifier when a reorg has happened'''
        txs = []
        with self.lock:
            for tx_hash, item in self.verified_tx:
                tx_height, timestamp, pos = item
                if tx_height >= height:
                    self.verified_tx.pop(tx_hash, None)
                    txs.append(tx_hash)
        return txs

    def get_local_height(self):
        """ return last known height if we are offline """
        return self.network.get_local_height() if self.network else self.stored_height

    def get_confirmations(self, tx):
        """ return the number of confirmations of a monitored transaction. """
        with self.lock:
            if tx in self.verified_tx:
                height, timestamp, pos = self.verified_tx[tx]
                conf = (self.get_local_height() - height + 1)
                if conf <= 0: timestamp = None
            elif tx in self.unverified_tx:
                conf = -1
                timestamp = None
            else:
                conf = 0
                timestamp = None

        return conf, timestamp

    def get_txpos(self, tx_hash):
        "return position, even if the tx is unverified"
        with self.lock:
            x = self.verified_tx.get(tx_hash)
        y = self.unverified_tx.get(tx_hash)
        if x:
            height, timestamp, pos = x
            return height, pos
        elif y:
            return y, 0
        else:
            return 1e12, 0

    def is_found(self):
        return self.history.values() != [[]] * len(self.history)

    def get_num_tx(self, address):
        """ return number of transactions where address is involved """
        return len(self.history.get(address, []))

    def get_tx_delta(self, tx_hash, address):
        "effect of tx on address"
        # pruned
        if tx_hash in self.pruned_txo.values():
            return None
        delta = 0
        # substract the value of coins sent from address
        d = self.txi.get(tx_hash, {}).get(address, [])
        for n, v in d:
            delta -= v
        # add the value of the coins received at address
        d = self.txo.get(tx_hash, {}).get(address, [])
        for n, v, cb in d:
            delta += v
        return delta

    def get_wallet_delta(self, tx):
        """ effect of tx on wallet """
        addresses = self.addresses(True)
        is_relevant = False
        is_send = False
        is_pruned = False
        is_partial = False
        v_in = v_out = v_out_mine = 0
        for item in tx.inputs():
            addr = item.get('address')
            if addr in addresses:
                is_send = True
                is_relevant = True
                d = self.txo.get(item['prevout_hash'], {}).get(addr, [])
                for n, v, cb in d:
                    if n == item['prevout_n']:
                        value = v
                        break
                else:
                    value = None
                if value is None:
                    is_pruned = True
                else:
                    v_in += value
            else:
                is_partial = True
        if not is_send:
            is_partial = False
        for addr, value in tx.get_outputs():
            v_out += value
            if addr in addresses:
                v_out_mine += value
                is_relevant = True
        if is_pruned:
            # some inputs are mine:
            fee = None
            if is_send:
                v = v_out_mine - v_out
            else:
                # no input is mine
                v = v_out_mine
        else:
            v = v_out_mine - v_in
            if is_partial:
                # some inputs are mine, but not all
                fee = None
                is_send = v < 0
            else:
                # all inputs are mine
                fee = v_out - v_in
        return is_relevant, is_send, v, fee

    def get_addr_io(self, address):
        h = self.history.get(address, [])
        received = {}
        sent = {}
        for tx_hash, height in h:
            l = self.txo.get(tx_hash, {}).get(address, [])
            for n, v, is_cb in l:
                received[tx_hash + ':%d'%n] = (height, v, is_cb)
        for tx_hash, height in h:
            l = self.txi.get(tx_hash, {}).get(address, [])
            for txi, v in l:
                sent[txi] = height
        return received, sent

    def get_addr_utxo(self, address):
        coins, spent = self.get_addr_io(address)
        for txi in spent:
            coins.pop(txi)
        return coins

    # return the total amount ever received by an address
    def get_addr_received(self, address):
        received, sent = self.get_addr_io(address)
        return sum([v for height, v, is_cb in received.values()])

    # return the balance of a bitcoin address: confirmed and matured, unconfirmed, unmatured
    def get_addr_balance(self, address):
        received, sent = self.get_addr_io(address)
        c = u = x = 0
        for txo, (tx_height, v, is_cb) in received.items():
            if is_cb and tx_height + COINBASE_MATURITY > self.get_local_height():
                x += v
            elif tx_height > 0:
                c += v
            else:
                u += v
            if txo in sent:
                if sent[txo] > 0:
                    c -= v
                else:
                    u -= v
        return c, u, x


    def get_spendable_coins(self, domain = None, exclude_frozen = True):
        coins = []
        if domain is None:
            domain = self.addresses(True)
        if exclude_frozen:
            domain = set(domain) - self.frozen_addresses
        for addr in domain:
            c = self.get_addr_utxo(addr)
            for txo, v in c.items():
                tx_height, value, is_cb = v
                if is_cb and tx_height + COINBASE_MATURITY > self.get_local_height():
                    continue
                prevout_hash, prevout_n = txo.split(':')
                output = {
                    'address':addr,
                    'value':value,
                    'prevout_n':int(prevout_n),
                    'prevout_hash':prevout_hash,
                    'height':tx_height,
                    'coinbase':is_cb
                }
                coins.append(output)
                continue
        return coins

    def dummy_address(self):
        return self.addresses(False)[0]

    def get_max_amount(self, config, inputs, recipient, fee):
        sendable = sum(map(lambda x:x['value'], inputs))
        if fee is None:
            for i in inputs:
                self.add_input_info(i)
            outputs = [(TYPE_ADDRESS, recipient, sendable)]
            dummy_tx = Transaction.from_io(inputs, outputs)
            fee = self.estimate_fee(config, dummy_tx.estimated_size())
        amount = max(0, sendable - fee)
        return amount, fee

    def get_account_addresses(self, acc_id, include_change=True):
        '''acc_id of None means all user-visible accounts'''
        addr_list = []
        acc_ids = self.accounts_to_show() if acc_id is None else [acc_id]
        for acc_id in acc_ids:
            if acc_id in self.accounts:
                acc = self.accounts[acc_id]
                addr_list += acc.get_addresses(0)
                if include_change:
                    addr_list += acc.get_addresses(1)
        return addr_list

    def get_account_from_address(self, addr):
        "Returns the account that contains this address, or None"
        for acc_id in self.accounts:    # similar to get_address_index but simpler
            if addr in self.get_account_addresses(acc_id):
                return acc_id
        return None

    def get_account_balance(self, account):
        return self.get_balance(self.get_account_addresses(account))

    def get_frozen_balance(self):
        return self.get_balance(self.frozen_addresses)

    def get_balance(self, domain=None):
        if domain is None:
            domain = self.addresses(True)
        cc = uu = xx = 0
        for addr in domain:
            c, u, x = self.get_addr_balance(addr)
            cc += c
            uu += u
            xx += x
        return cc, uu, xx

    def get_address_history(self, address):
        with self.lock:
            return self.history.get(address, [])

    def get_status(self, h):
        if not h:
            return None
        status = ''
        for tx_hash, height in h:
            status += tx_hash + ':%d:' % height
        return hashlib.sha256( status ).digest().encode('hex')

    def find_pay_to_pubkey_address(self, prevout_hash, prevout_n):
        dd = self.txo.get(prevout_hash, {})
        for addr, l in dd.items():
            for n, v, is_cb in l:
                if n == prevout_n:
                    self.print_error("found pay-to-pubkey address:", addr)
                    return addr

    def add_transaction(self, tx_hash, tx):
        is_coinbase = tx.inputs()[0].get('is_coinbase') == True
        with self.transaction_lock:
            # add inputs
            self.txi[tx_hash] = d = {}
            for txi in tx.inputs():
                addr = txi.get('address')
                if not txi.get('is_coinbase'):
                    prevout_hash = txi['prevout_hash']
                    prevout_n = txi['prevout_n']
                    ser = prevout_hash + ':%d'%prevout_n
                if addr == "(pubkey)":
                    addr = self.find_pay_to_pubkey_address(prevout_hash, prevout_n)
                # find value from prev output
                if addr and self.is_mine(addr):
                    dd = self.txo.get(prevout_hash, {})
                    for n, v, is_cb in dd.get(addr, []):
                        if n == prevout_n:
                            if d.get(addr) is None:
                                d[addr] = []
                            d[addr].append((ser, v))
                            break
                    else:
                        self.pruned_txo[ser] = tx_hash

            # add outputs
            self.txo[tx_hash] = d = {}
            for n, txo in enumerate(tx.outputs()):
                ser = tx_hash + ':%d'%n
                _type, x, v = txo
                if _type == TYPE_ADDRESS:
                    addr = x
                elif _type == TYPE_PUBKEY:
                    addr = public_key_to_bc_address(x.decode('hex'))
                else:
                    addr = None
                if addr and self.is_mine(addr):
                    if d.get(addr) is None:
                        d[addr] = []
                    d[addr].append((n, v, is_coinbase))
                # give v to txi that spends me
                next_tx = self.pruned_txo.get(ser)
                if next_tx is not None:
                    self.pruned_txo.pop(ser)
                    dd = self.txi.get(next_tx, {})
                    if dd.get(addr) is None:
                        dd[addr] = []
                    dd[addr].append((ser, v))
            # save
            self.transactions[tx_hash] = tx

    def remove_transaction(self, tx_hash):
        with self.transaction_lock:
            self.print_error("removing tx from history", tx_hash)
            #tx = self.transactions.pop(tx_hash)
            for ser, hh in self.pruned_txo.items():
                if hh == tx_hash:
                    self.pruned_txo.pop(ser)
            # add tx to pruned_txo, and undo the txi addition
            for next_tx, dd in self.txi.items():
                for addr, l in dd.items():
                    ll = l[:]
                    for item in ll:
                        ser, v = item
                        prev_hash, prev_n = ser.split(':')
                        if prev_hash == tx_hash:
                            l.remove(item)
                            self.pruned_txo[ser] = next_tx
                    if l == []:
                        dd.pop(addr)
                    else:
                        dd[addr] = l
            try:
                self.txi.pop(tx_hash)
                self.txo.pop(tx_hash)
            except KeyError:
                self.print_error("tx was not in history", tx_hash)

    def receive_tx_callback(self, tx_hash, tx, tx_height):
        self.add_transaction(tx_hash, tx)
        self.save_transactions()
        self.add_unverified_tx(tx_hash, tx_height)


    def receive_history_callback(self, addr, hist):
        with self.lock:
            old_hist = self.history.get(addr, [])
            for tx_hash, height in old_hist:
                if (tx_hash, height) not in hist:
                    # remove tx if it's not referenced in histories
                    self.tx_addr_hist[tx_hash].remove(addr)
                    if not self.tx_addr_hist[tx_hash]:
                        self.remove_transaction(tx_hash)

            self.history[addr] = hist

        for tx_hash, tx_height in hist:
            # add it in case it was previously unconfirmed
            self.add_unverified_tx(tx_hash, tx_height)
            # add reference in tx_addr_hist
            s = self.tx_addr_hist.get(tx_hash, set())
            s.add(addr)
            self.tx_addr_hist[tx_hash] = s
            # if addr is new, we have to recompute txi and txo
            tx = self.transactions.get(tx_hash)
            if tx is not None and self.txi.get(tx_hash, {}).get(addr) is None and self.txo.get(tx_hash, {}).get(addr) is None:
                self.add_transaction(tx_hash, tx)

        # Write updated TXI, TXO etc.
        self.save_transactions()

    def get_history(self, domain=None):
        from collections import defaultdict
        # get domain
        if domain is None:
            domain = self.get_account_addresses(None)

        # 1. Get the history of each address in the domain, maintain the
        #    delta of a tx as the sum of its deltas on domain addresses
        tx_deltas = defaultdict(int)
        for addr in domain:
            h = self.get_address_history(addr)
            for tx_hash, height in h:
                delta = self.get_tx_delta(tx_hash, addr)
                if delta is None or tx_deltas[tx_hash] is None:
                    tx_deltas[tx_hash] = None
                else:
                    tx_deltas[tx_hash] += delta

        # 2. create sorted history
        history = []
        for tx_hash, delta in tx_deltas.items():
            conf, timestamp = self.get_confirmations(tx_hash)
            history.append((tx_hash, conf, delta, timestamp))
        history.sort(key = lambda x: self.get_txpos(x[0]))
        history.reverse()

        # 3. add balance
        c, u, x = self.get_balance(domain)
        balance = c + u + x
        h2 = []
        for item in history:
            tx_hash, conf, delta, timestamp = item
            h2.append((tx_hash, conf, delta, timestamp, balance))
            if balance is None or delta is None:
                balance = None
            else:
                balance -= delta
        h2.reverse()

        # fixme: this may happen if history is incomplete
        if balance not in [None, 0]:
            self.print_error("Error: history not synchronized")
            return []

        return h2

    def get_label(self, tx_hash):
        label = self.labels.get(tx_hash, '')
        if label is '':
            label = self.get_default_label(tx_hash)
        return label

    def get_default_label(self, tx_hash):
        if self.txi.get(tx_hash) == {}:
            d = self.txo.get(tx_hash, {})
            labels = []
            for addr in d.keys():
                label = self.labels.get(addr)
                if label:
                    labels.append(label)
            return ', '.join(labels)
        return ''

    def fee_per_kb(self, config):
        b = config.get('dynamic_fees')
        f = config.get('fee_factor', 50)
        F = config.get('fee_per_kb', bitcoin.RECOMMENDED_FEE)
        return min(bitcoin.RECOMMENDED_FEE, self.network.fee*(50 + f)/100) if b and self.network and self.network.fee else F

    def relayfee(self):
        RELAY_FEE = 5000
        MAX_RELAY_FEE = 50000
        f = self.network.relay_fee if self.network and self.network.relay_fee else RELAY_FEE
        return min(f, MAX_RELAY_FEE)

    def get_tx_fee(self, tx):
        # this method can be overloaded
        return tx.get_fee()

    def make_unsigned_transaction(self, coins, outputs, config, fixed_fee=None, change_addr=None):
        # check outputs
        for type, data, value in outputs:
            if type == TYPE_ADDRESS:
                if not is_address(data):
                    raise BaseException("Invalid bitcoin address:" + data)

        # Avoid index-out-of-range with coins[0] below
        if not coins:
            raise NotEnoughFunds()

        for item in coins:
            self.add_input_info(item)

        # change address
        if change_addr:
            change_addrs = [change_addr]
        else:
            # send change to one of the accounts involved in the tx
            address = coins[0].get('address')
            account, _ = self.get_address_index(address)
            if self.use_change and self.accounts[account].has_change():
                # New change addresses are created only after a few
                # confirmations.  Select the unused addresses within the
                # gap limit; if none take one at random
                addrs = self.accounts[account].get_addresses(1)[-self.gap_limit_for_change:]
                change_addrs = [addr for addr in addrs if
                                self.get_num_tx(addr) == 0]
                if not change_addrs:
                    change_addrs = [random.choice(addrs)]
            else:
                change_addrs = [address]

        # Fee estimator
        if fixed_fee is None:
            fee_estimator = partial(self.estimate_fee, config)
        else:
            fee_estimator = lambda size: fixed_fee

        # Change <= dust threshold is added to the tx fee
        dust_threshold = 182 * 3 * self.relayfee() / 1000

        # Let the coin chooser select the coins to spend
        max_change = self.max_change_outputs if self.multiple_change else 1
        coin_chooser = coinchooser.get_coin_chooser(config)
        tx = coin_chooser.make_tx(coins, outputs, change_addrs[:max_change],
                                  fee_estimator, dust_threshold)

        # Sort the inputs and outputs deterministically
        tx.BIP_LI01_sort()

        run_hook('make_unsigned_transaction', self, tx)
        return tx

    def estimate_fee(self, config, size):
        fee = int(self.fee_per_kb(config) * size / 1000.)
        fee = max(fee, self.relayfee())
        return fee

    def mktx(self, outputs, password, config, fee=None, change_addr=None, domain=None):
        coins = self.get_spendable_coins(domain)
        tx = self.make_unsigned_transaction(coins, outputs, config, fee, change_addr)
        self.sign_transaction(tx, password)
        return tx

    def add_input_info(self, txin):
        address = txin['address']
        account_id, sequence = self.get_address_index(address)
        account = self.accounts[account_id]
        redeemScript = account.redeem_script(*sequence)
        pubkeys = account.get_pubkeys(*sequence)
        x_pubkeys = account.get_xpubkeys(*sequence)
        # sort pubkeys and x_pubkeys, using the order of pubkeys
        pubkeys, x_pubkeys = zip( *sorted(zip(pubkeys, x_pubkeys)))
        txin['pubkeys'] = list(pubkeys)
        txin['x_pubkeys'] = list(x_pubkeys)
        txin['signatures'] = [None] * len(pubkeys)

        if redeemScript:
            txin['redeemScript'] = redeemScript
            txin['num_sig'] = account.m
        else:
            txin['redeemPubkey'] = account.get_pubkey(*sequence)
            txin['num_sig'] = 1

    def sign_transaction(self, tx, password):
        if self.is_watching_only():
            return
        # Raise if password is not correct.
        self.check_password(password)
        # Add derivation for utxo in wallets
        for i, addr in self.utxo_can_sign(tx):
            txin = tx.inputs()[i]
            txin['address'] = addr
            self.add_input_info(txin)
        # Add private keys
        keypairs = {}
        for x in self.xkeys_can_sign(tx):
            sec = self.get_private_key_from_xpubkey(x, password)
            if sec:
                keypairs[x] = sec
        # Sign
        if keypairs:
            tx.sign(keypairs)

    def update_password(self, old_password, new_password):
        if new_password == '':
            new_password = None

        if self.has_seed():
            decoded = self.get_seed(old_password)
            self.seed = pw_encode( decoded, new_password)
            self.storage.put('seed', self.seed)

        imported_account = self.accounts.get(IMPORTED_ACCOUNT)
        if imported_account:
            imported_account.update_password(old_password, new_password)
            self.save_accounts()

        if hasattr(self, 'master_private_keys'):
            for k, v in self.master_private_keys.items():
                b = pw_decode(v, old_password)
                c = pw_encode(b, new_password)
                self.master_private_keys[k] = c
            self.storage.put('master_private_keys', self.master_private_keys)

<<<<<<< HEAD
        if hasattr(self, 'masternode_delegates'):
            for k, (pub, v) in self.masternode_delegates.items():
                b = pw_decode(v, old_password)
                c = pw_encode(b, new_password)
                self.masternode_delegates[k] = (pub, c)
            self.storage.put('masternode_delegates', self.masternode_delegates, True)

        self.use_encryption = (new_password != None)
        self.storage.put('use_encryption', self.use_encryption,True)
=======
        self.set_use_encryption(new_password is not None)
>>>>>>> 7dbb23e8

    def is_frozen(self, addr):
        return addr in self.frozen_addresses

    def set_frozen_state(self, addrs, freeze):
        '''Set frozen state of the addresses to FREEZE, True or False'''
        if all(self.is_mine(addr) for addr in addrs):
            if freeze:
                self.frozen_addresses |= set(addrs)
            else:
                self.frozen_addresses -= set(addrs)
            self.storage.put('frozen_addresses', list(self.frozen_addresses))
            return True
        return False

    def prepare_for_verifier(self):
        # review transactions that are in the history
        for addr, hist in self.history.items():
            for tx_hash, tx_height in hist:
                # add it in case it was previously unconfirmed
                self.add_unverified_tx (tx_hash, tx_height)

        # if we are on a pruning server, remove unverified transactions
        with self.lock:
            vr = self.verified_tx.keys() + self.unverified_tx.keys()
        for tx_hash in self.transactions.keys():
            if tx_hash not in vr:
                self.print_error("removing transaction", tx_hash)
                self.transactions.pop(tx_hash)

    def start_threads(self, network):
        self.network = network
        if self.network is not None:
            self.prepare_for_verifier()
            self.verifier = SPV(self.network, self)
            self.synchronizer = Synchronizer(self, network)
            network.add_jobs([self.verifier, self.synchronizer])
        else:
            self.verifier = None
            self.synchronizer = None

    def stop_threads(self):
        if self.network:
            self.network.remove_jobs([self.synchronizer, self.verifier])
            self.synchronizer.release()
            self.synchronizer = None
            self.verifier = None
            # Now no references to the syncronizer or verifier
            # remain so they will be GC-ed
            self.storage.put('stored_height', self.get_local_height())
        self.storage.write()

    def wait_until_synchronized(self, callback=None):
        def wait_for_wallet():
            self.set_up_to_date(False)
            while not self.is_up_to_date():
                if callback:
                    msg = "%s\n%s %d"%(
                        _("Please wait..."),
                        _("Addresses generated:"),
                        len(self.addresses(True)))
                    callback(msg)
                time.sleep(0.1)
        def wait_for_network():
            while not self.network.is_connected():
                if callback:
                    msg = "%s \n" % (_("Connecting..."))
                    callback(msg)
                time.sleep(0.1)
        # wait until we are connected, because the user
        # might have selected another server
        if self.network:
            wait_for_network()
            wait_for_wallet()
        else:
            self.synchronize()

    def accounts_to_show(self):
        return self.accounts.keys()

    def get_accounts(self):
        return {a_id: a for a_id, a in self.accounts.items()
                if a_id in self.accounts_to_show()}

    def get_account_name(self, k):
        return self.labels.get(k, self.accounts[k].get_name(k))

    def get_account_names(self):
        ids = self.accounts_to_show()
        return dict(zip(ids, map(self.get_account_name, ids)))

    def add_account(self, account_id, account):
        self.accounts[account_id] = account
        self.save_accounts()

    def save_accounts(self):
        d = {}
        for k, v in self.accounts.items():
            d[k] = v.dump()
        self.storage.put('accounts', d)

    def can_import(self):
        return not self.is_watching_only()

    def can_export(self):
        return not self.is_watching_only()

    def is_used(self, address):
        h = self.history.get(address,[])
        c, u, x = self.get_addr_balance(address)
        return len(h) > 0 and c + u + x == 0

    def is_empty(self, address):
        c, u, x = self.get_addr_balance(address)
        return c+u+x == 0

    def address_is_old(self, address, age_limit=2):
        age = -1
        h = self.history.get(address, [])
        for tx_hash, tx_height in h:
            if tx_height == 0:
                tx_age = 0
            else:
                tx_age = self.get_local_height() - tx_height + 1
            if tx_age > age:
                age = tx_age
        return age > age_limit

    def can_sign(self, tx):
        if self.is_watching_only():
            return False
        if tx.is_complete():
            return False
        if self.xkeys_can_sign(tx):
            return True
        if self.utxo_can_sign(tx):
            return True
        return False

    def utxo_can_sign(self, tx):
        out = set()
        coins = self.get_spendable_coins()
        for i in tx.inputs_without_script():
            txin = tx.inputs[i]
            for item in coins:
                if txin.get('prevout_hash') == item.get('prevout_hash') and txin.get('prevout_n') == item.get('prevout_n'):
                    out.add((i, item.get('address')))
        return out

    def xkeys_can_sign(self, tx):
        out = set()
        for x in tx.inputs_to_sign():
            if self.can_sign_xpubkey(x):
                out.add(x)
        return out

    def get_private_key_from_xpubkey(self, x_pubkey, password):
        if x_pubkey[0:2] in ['02','03','04']:
            addr = bitcoin.public_key_to_bc_address(x_pubkey.decode('hex'))
            if self.is_mine(addr):
                return self.get_private_key(addr, password)[0]
        elif x_pubkey[0:2] == 'ff':
            xpub, sequence = BIP32_Account.parse_xpubkey(x_pubkey)
            for k, v in self.master_public_keys.items():
                if v == xpub:
                    xprv = self.get_master_private_key(k, password)
                    if xprv:
                        _, _, _, c, k = deserialize_xkey(xprv)
                        return bip32_private_key(sequence, k, c)
        elif x_pubkey[0:2] == 'fe':
            xpub, sequence = OldAccount.parse_xpubkey(x_pubkey)
            for k, account in self.accounts.items():
                if xpub in account.get_master_pubkeys():
                    pk = account.get_private_key(sequence, self, password)
                    return pk[0]
        elif x_pubkey[0:2] == 'fd':
            addrtype = ord(x_pubkey[2:4].decode('hex'))
            addr = hash_160_to_bc_address(x_pubkey[4:].decode('hex'), addrtype)
            if self.is_mine(addr):
                return self.get_private_key(addr, password)[0]
        else:
            raise BaseException("z")


    def can_sign_xpubkey(self, x_pubkey):
        if x_pubkey[0:2] in ['02','03','04']:
            addr = bitcoin.public_key_to_bc_address(x_pubkey.decode('hex'))
            return self.is_mine(addr)
        elif x_pubkey[0:2] == 'ff':
            if not isinstance(self, BIP32_Wallet): return False
            xpub, sequence = BIP32_Account.parse_xpubkey(x_pubkey)
            return xpub in [ self.master_public_keys[k] for k in self.master_private_keys.keys() ]
        elif x_pubkey[0:2] == 'fe':
            if not isinstance(self, OldWallet): return False
            xpub, sequence = OldAccount.parse_xpubkey(x_pubkey)
            return xpub == self.get_master_public_key()
        elif x_pubkey[0:2] == 'fd':
            addrtype = ord(x_pubkey[2:4].decode('hex'))
            addr = hash_160_to_bc_address(x_pubkey[4:].decode('hex'), addrtype)
            return self.is_mine(addr)
        else:
            raise BaseException("z")


    def is_watching_only(self):
        False

    def can_change_password(self):
        return not self.is_watching_only()

    def get_unused_addresses(self, account):
        # fixme: use slots from expired requests
        domain = self.get_account_addresses(account, include_change=False)
        return [addr for addr in domain if not self.history.get(addr)
                and addr not in self.receive_requests.keys()]

    def get_unused_address(self, account):
        addrs = self.get_unused_addresses(account)
        if addrs:
            return addrs[0]

    def get_payment_request(self, addr, config):
        import util
        r = self.receive_requests.get(addr)
        if not r:
            return
        out = copy.copy(r)
        out['URI'] = 'dash:' + addr + '?amount=' + util.format_satoshis(out.get('amount'))
        out['status'] = self.get_request_status(addr)
        # check if bip70 file exists
        rdir = config.get('requests_dir')
        if rdir:
            key = out.get('id', addr)
            path = os.path.join(rdir, key)
            if os.path.exists(path):
                baseurl = 'file://' + rdir
                rewrite = config.get('url_rewrite')
                if rewrite:
                    baseurl = baseurl.replace(*rewrite)
                out['request_url'] = os.path.join(baseurl, key)
                out['URI'] += '&r=' + out['request_url']
                out['index_url'] = os.path.join(baseurl, 'index.html') + '?id=' + key
        return out

    def get_request_status(self, key):
        from paymentrequest import PR_PAID, PR_UNPAID, PR_UNKNOWN, PR_EXPIRED
        r = self.receive_requests.get(key)
        if r is None:
            return PR_UNKNOWN
        address = r['address']
        amount = r.get('amount')
        timestamp = r.get('time', 0)
        if timestamp and type(timestamp) != int:
            timestamp = 0
        expiration = r.get('exp')
        if expiration and type(expiration) != int:
            expiration = 0
        if amount:
            if self.up_to_date:
                paid = amount <= self.get_addr_received(address)
                status = PR_PAID if paid else PR_UNPAID
                if status == PR_UNPAID and expiration is not None and time.time() > timestamp + expiration:
                    status = PR_EXPIRED
            else:
                status = PR_UNKNOWN
        else:
            status = PR_UNKNOWN
        return status

    def make_payment_request(self, addr, amount, message, expiration):
        timestamp = int(time.time())
        _id = Hash(addr + "%d"%timestamp).encode('hex')[0:10]
        r = {'time':timestamp, 'amount':amount, 'exp':expiration, 'address':addr, 'memo':message, 'id':_id}
        return r

    def sign_payment_request(self, key, alias, alias_addr, password):
        req = self.receive_requests.get(key)
        alias_privkey = self.get_private_key(alias_addr, password)[0]
        pr = paymentrequest.make_unsigned_request(req)
        paymentrequest.sign_request_with_alias(pr, alias, alias_privkey)
        req['name'] = pr.pki_data
        req['sig'] = pr.signature.encode('hex')
        self.receive_requests[key] = req
        self.storage.put('payment_requests', self.receive_requests)


    def add_payment_request(self, req, config):
        import os
        addr = req['address']
        amount = req.get('amount')
        message = req.get('memo')
        self.receive_requests[addr] = req
        self.storage.put('payment_requests', self.receive_requests)
        self.set_label(addr, message) # should be a default label

        rdir = config.get('requests_dir')
        if rdir and amount is not None:
            key = req.get('id', addr)
            pr = paymentrequest.make_request(config, req)
            path = os.path.join(rdir, key)
            with open(path, 'w') as f:
                f.write(pr.SerializeToString())
            # reload
            req = self.get_payment_request(addr, config)
            with open(os.path.join(rdir, key + '.json'), 'w') as f:
                f.write(json.dumps(req))
        return req

    def remove_payment_request(self, addr, config):
        if addr not in self.receive_requests:
            return False
        r = self.receive_requests.pop(addr)
        rdir = config.get('requests_dir')
        if rdir:
            key = r.get('id', addr)
            for s in ['.json', '']:
                n = os.path.join(rdir, key + s)
                if os.path.exists(n):
                    os.unlink(n)
        self.storage.put('payment_requests', self.receive_requests)
        return True

    def get_sorted_requests(self, config):
        def f(x):
            try:
                addr = x.get('address')
                return self.get_address_index(addr)
            except:
                return -1, (0, 0)
        return sorted(map(lambda x: self.get_payment_request(x, config), self.receive_requests.keys()), key=f)

    def get_fingerprint(self):
        raise NotImplementedError()


class Imported_Wallet(Abstract_Wallet):
    wallet_type = 'imported'

    def __init__(self, storage):
        Abstract_Wallet.__init__(self, storage)
        a = self.accounts.get(IMPORTED_ACCOUNT)
        if not a:
            self.accounts[IMPORTED_ACCOUNT] = ImportedAccount({'imported':{}})

    def is_watching_only(self):
        acc = self.accounts[IMPORTED_ACCOUNT]
        n = acc.keypairs.values()
        return len(n) > 0 and n == [[None, None]] * len(n)

    def has_seed(self):
        return False

    def is_deterministic(self):
        return False

    def check_password(self, password):
        self.accounts[IMPORTED_ACCOUNT].get_private_key((0,0), self, password)

    def is_used(self, address):
        return False

    def get_master_public_keys(self):
        return {}

    def is_beyond_limit(self, address, account, is_change):
        return False

    def get_fingerprint(self):
        return ''

class Deterministic_Wallet(Abstract_Wallet):

    def __init__(self, storage):
        Abstract_Wallet.__init__(self, storage)

    def has_seed(self):
        return self.seed != ''

    def is_deterministic(self):
        return True

    def is_watching_only(self):
        return not self.has_seed()

    def add_seed(self, seed, password):
        if self.seed:
            raise Exception("a seed exists")

        self.seed_version, self.seed = self.format_seed(seed)
        if password:
            self.seed = pw_encode(self.seed, password)
        self.storage.put('seed', self.seed)
        self.storage.put('seed_version', self.seed_version)
        self.set_use_encryption(password is not None)

    def get_seed(self, password):
        return pw_decode(self.seed, password)

    def get_mnemonic(self, password):
        return self.get_seed(password)

    def change_gap_limit(self, value):
        '''This method is not called in the code, it is kept for console use'''
        if value >= self.gap_limit:
            self.gap_limit = value
            self.storage.put('gap_limit', self.gap_limit)
            return True

        elif value >= self.min_acceptable_gap():
            for key, account in self.accounts.items():
                addresses = account.get_addresses(False)
                k = self.num_unused_trailing_addresses(addresses)
                n = len(addresses) - k + value
                account.receiving_pubkeys = account.receiving_pubkeys[0:n]
                account.receiving_addresses = account.receiving_addresses[0:n]
            self.gap_limit = value
            self.storage.put('gap_limit', self.gap_limit)
            self.save_accounts()
            return True
        else:
            return False

    def num_unused_trailing_addresses(self, addresses):
        k = 0
        for a in addresses[::-1]:
            if self.history.get(a):break
            k = k + 1
        return k

    def min_acceptable_gap(self):
        # fixme: this assumes wallet is synchronized
        n = 0
        nmax = 0

        for account in self.accounts.values():
            addresses = account.get_addresses(0)
            k = self.num_unused_trailing_addresses(addresses)
            for a in addresses[0:-k]:
                if self.history.get(a):
                    n = 0
                else:
                    n += 1
                    if n > nmax: nmax = n
        return nmax + 1

    def default_account(self):
        return self.accounts['0']

    def create_new_address(self, account=None, for_change=0):
        if account is None:
            account = self.default_account()
        address = account.create_new_address(for_change)
        self.add_address(address)
        return address

    def add_address(self, address):
        if address not in self.history:
            self.history[address] = []
        if self.synchronizer:
            self.synchronizer.add(address)
        self.save_accounts()

    def synchronize(self):
        with self.lock:
            for account in self.accounts.values():
                account.synchronize(self)

    def is_beyond_limit(self, address, account, is_change):
        if type(account) == ImportedAccount:
            return False
        addr_list = account.get_addresses(is_change)
        i = addr_list.index(address)
        prev_addresses = addr_list[:max(0, i)]
        limit = self.gap_limit_for_change if is_change else self.gap_limit
        if len(prev_addresses) < limit:
            return False
        prev_addresses = prev_addresses[max(0, i - limit):]
        for addr in prev_addresses:
            if self.history.get(addr):
                return False
        return True

    def get_action(self):
        if not self.get_master_public_key():
            return 'create_seed'
        if not self.accounts:
            return 'create_main_account'

    def get_master_public_keys(self):
        out = {}
        for k, account in self.accounts.items():
            if type(account) == ImportedAccount:
                continue
            name = self.get_account_name(k)
            mpk_text = '\n\n'.join(account.get_master_pubkeys())
            out[name] = mpk_text
        return out

    def get_fingerprint(self):
        return self.get_master_public_key()


class BIP32_Wallet(Deterministic_Wallet):
    # abstract class, bip32 logic
    root_name = 'x/'

    def __init__(self, storage):
        Deterministic_Wallet.__init__(self, storage)
        self.master_public_keys  = storage.get('master_public_keys', {})
        self.master_private_keys = storage.get('master_private_keys', {})
        self.gap_limit = storage.get('gap_limit', 20)

    def is_watching_only(self):
        return not bool(self.master_private_keys)

    def can_import(self):
        return False

    def get_master_public_key(self):
        return self.master_public_keys.get(self.root_name)

    def get_master_private_key(self, account, password):
        k = self.master_private_keys.get(account)
        if not k: return
        xprv = pw_decode(k, password)
        try:
            deserialize_xkey(xprv)
        except:
            raise InvalidPassword()
        return xprv

    def check_password(self, password):
        xpriv = self.get_master_private_key(self.root_name, password)
        xpub = self.master_public_keys[self.root_name]
        if deserialize_xkey(xpriv)[3] != deserialize_xkey(xpub)[3]:
            raise InvalidPassword()

    def add_master_public_key(self, name, xpub):
        if xpub in self.master_public_keys.values():
            raise BaseException('Duplicate master public key')
        self.master_public_keys[name] = xpub
        self.storage.put('master_public_keys', self.master_public_keys)

    def add_master_private_key(self, name, xpriv, password):
        self.master_private_keys[name] = pw_encode(xpriv, password)
        self.storage.put('master_private_keys', self.master_private_keys)

    def derive_xkeys(self, root, derivation, password):
        x = self.master_private_keys[root]
        root_xprv = pw_decode(x, password)
        xprv, xpub = bip32_private_derivation(root_xprv, root, derivation)
        return xpub, xprv

    def mnemonic_to_seed(self, seed, password):
        return Mnemonic.mnemonic_to_seed(seed, password)

    @classmethod
    def make_seed(self, lang=None):
        return Mnemonic(lang).make_seed()

    def format_seed(self, seed):
        return NEW_SEED_VERSION, ' '.join(seed.split())


class BIP32_Simple_Wallet(BIP32_Wallet):
    # Wallet with a single BIP32 account, no seed
    # gap limit 20
    wallet_type = 'xpub'

    def create_xprv_wallet(self, xprv, password):
        xpub = bitcoin.xpub_from_xprv(xprv)
        account = BIP32_Account({'xpub':xpub})
        self.storage.put('seed_version', self.seed_version)
        self.add_master_private_key(self.root_name, xprv, password)
        self.add_master_public_key(self.root_name, xpub)
        self.add_account('0', account)
        self.set_use_encryption(password is not None)

    def create_xpub_wallet(self, xpub):
        account = BIP32_Account({'xpub':xpub})
        self.storage.put('seed_version', self.seed_version)
        self.add_master_public_key(self.root_name, xpub)
        self.add_account('0', account)

class BIP32_RD_Wallet(BIP32_Wallet):
    # Abstract base class for a BIP32 wallet with a self.root_derivation

    @classmethod
    def account_derivation(self, account_id):
        return self.root_derivation + account_id

    @classmethod
    def address_derivation(self, account_id, change, address_index):
        account_derivation = self.account_derivation(account_id)
        return "%s/%d/%d" % (account_derivation, change, address_index)

    def address_id(self, address):
        acc_id, (change, address_index) = self.get_address_index(address)
        return self.address_derivation(acc_id, change, address_index)

    def add_xprv_from_seed(self, seed, name, password, passphrase=''):
        # we don't store the seed, only the master xpriv
        xprv, xpub = bip32_root(self.mnemonic_to_seed(seed, passphrase))
        xprv, xpub = bip32_private_derivation(xprv, "m/", self.root_derivation)
        self.add_master_public_key(name, xpub)
        self.add_master_private_key(name, xprv, password)

    def add_xpub_from_seed(self, seed, name):
        # store only master xpub
        xprv, xpub = bip32_root(self.mnemonic_to_seed(seed,''))
        xprv, xpub = bip32_private_derivation(xprv, "m/", self.root_derivation)
        self.add_master_public_key(name, xpub)

    def create_master_keys(self, password):
        seed = self.get_seed(password)
        self.add_xprv_from_seed(seed, self.root_name, password)


class BIP32_HD_Wallet(BIP32_RD_Wallet):
    # Abstract base class for a BIP32 wallet that admits account creation

    def __init__(self, storage):
        BIP32_Wallet.__init__(self, storage)
        # Backwards-compatibility.  Remove legacy "next_account2" and
        # drop unused master public key to avoid duplicate errors
        acc2 = storage.get('next_account2', None)
        if acc2:
            self.master_public_keys.pop(self.root_name + acc2[0] + "'", None)
            storage.put('next_account2', None)
            storage.put('master_public_keys', self.master_public_keys)

    def next_account_number(self):
        assert (set(self.accounts.keys()) ==
                set(['%d' % n for n in range(len(self.accounts))]))
        return len(self.accounts)

    def show_account(self, account_id):
        return self.account_is_used(account_id) or account_id in self.labels

    def last_account_id(self):
        return '%d' % (self.next_account_number() - 1)

    def accounts_to_show(self):
        # The last account is shown only if named or used
        result = list(self.accounts.keys())
        last_id = self.last_account_id()
        if not self.show_account(last_id):
            result.remove(last_id)
        return result

    def can_create_accounts(self):
        return self.root_name in self.master_private_keys.keys()

    def permit_account_naming(self):
        return (self.can_create_accounts() and
                not self.show_account(self.last_account_id()))

    def create_hd_account(self, password):
        # First check the password is valid (this raises if it isn't).
        if self.can_change_password():
            self.check_password(password)
        assert self.next_account_number() == 0
        self.create_next_account(password, _('Main account'))
        self.create_next_account(password)

    def create_next_account(self, password, label=None):
        account_id = '%d' % self.next_account_number()
        derivation = self.account_derivation(account_id)
        root_name = self.root_derivation.split('/')[0]  # NOT self.root_name!
        xpub, xprv = self.derive_xkeys(root_name, derivation, password)
        wallet_key = self.root_name + account_id + "'"
        self.add_master_public_key(wallet_key, xpub)
        if xprv:
            self.add_master_private_key(wallet_key, xprv, password)
        account = BIP32_Account({'xpub':xpub})
        self.add_account(account_id, account)
        if label:
            self.set_label(account_id, label)
        self.save_accounts()

    def account_is_used(self, account_id):
        return self.accounts[account_id].is_used(self)

    def accounts_all_used(self):
        return all(self.account_is_used(acc_id) for acc_id in self.accounts)


class BIP44_Wallet(BIP32_HD_Wallet):
    root_derivation = "m/44'/0'/"
    wallet_type = 'bip44'

    @classmethod
    def account_derivation(self, account_id):
        return self.root_derivation + account_id + "'"

    def can_sign_xpubkey(self, x_pubkey):
        xpub, sequence = BIP32_Account.parse_xpubkey(x_pubkey)
        return xpub in self.master_public_keys.values()

    def can_create_accounts(self):
        return not self.is_watching_only()

    @staticmethod
    def normalize_passphrase(passphrase):
        return normalize('NFKD', unicode(passphrase or ''))

    @staticmethod
    def mnemonic_to_seed(mnemonic, passphrase):
        # See BIP39
        import pbkdf2, hashlib, hmac
        PBKDF2_ROUNDS = 2048
        mnemonic = normalize('NFKD', ' '.join(mnemonic.split()))
        passphrase = BIP44_Wallet.normalize_passphrase(passphrase)
        return pbkdf2.PBKDF2(mnemonic, 'mnemonic' + passphrase,
                             iterations = PBKDF2_ROUNDS, macmodule = hmac,
                             digestmodule = hashlib.sha512).read(64)

    def derive_xkeys(self, root, derivation, password):
        root = self.root_name
        derivation = derivation.replace(self.root_derivation, root)
        x = self.master_private_keys.get(root)
        if x:
            root_xprv = pw_decode(x, password)
            xprv, xpub = bip32_private_derivation(root_xprv, root, derivation)
            return xpub, xprv
        else:
            root_xpub = self.master_public_keys.get(root)
            xpub = bip32_public_derivation(root_xpub, root, derivation)
            return xpub, None


class NewWallet(BIP32_RD_Wallet, Mnemonic):
    # Standard wallet
    root_derivation = "m/"
    wallet_type = 'standard'

    def create_main_account(self):
        xpub = self.master_public_keys.get("x/")
        account = BIP32_Account({'xpub':xpub})
        self.add_account('0', account)

    def can_import(self):
        return not self.is_watching_only()


class Multisig_Wallet(BIP32_RD_Wallet, Mnemonic):
    # generic m of n
    root_name = "x1/"
    root_derivation = "m/"

    def __init__(self, storage):
        BIP32_Wallet.__init__(self, storage)
        self.wallet_type = storage.get('wallet_type')
        self.m, self.n = Wallet.multisig_type(self.wallet_type)

    def load_accounts(self):
        self.accounts = {}
        d = self.storage.get('accounts', {})
        v = d.get('0')
        if v:
            if v.get('xpub3'):
                v['xpubs'] = [v['xpub'], v['xpub2'], v['xpub3']]
            elif v.get('xpub2'):
                v['xpubs'] = [v['xpub'], v['xpub2']]
            self.accounts = {'0': Multisig_Account(v)}

    def create_main_account(self):
        account = Multisig_Account({'xpubs': self.master_public_keys.values(), 'm': self.m})
        self.add_account('0', account)

    def get_master_public_keys(self):
        return self.master_public_keys

    def get_action(self):
        for i in range(self.n):
            if self.master_public_keys.get("x%d/"%(i+1)) is None:
                return 'create_seed' if i == 0 else 'add_cosigners'
        if not self.accounts:
            return 'create_main_account'

    def get_fingerprint(self):
        return ''.join(sorted(self.get_master_public_keys().values()))


class OldWallet(Deterministic_Wallet):
    wallet_type = 'old'

    def __init__(self, storage):
        Deterministic_Wallet.__init__(self, storage)
        self.gap_limit = storage.get('gap_limit', 5)

    def make_seed(self):
        import old_mnemonic
        seed = random_seed(128)
        return ' '.join(old_mnemonic.mn_encode(seed))

    def format_seed(self, seed):
        import old_mnemonic
        # see if seed was entered as hex
        seed = seed.strip()
        if seed:
            try:
                seed.decode('hex')
                return OLD_SEED_VERSION, str(seed)
            except Exception:
                pass
        words = seed.split()
        seed = old_mnemonic.mn_decode(words)
        if not seed:
            raise Exception("Invalid seed")
        return OLD_SEED_VERSION, seed

    def create_master_keys(self, password):
        seed = self.get_seed(password)
        mpk = OldAccount.mpk_from_seed(seed)
        self.storage.put('master_public_key', mpk)

    def get_master_public_key(self):
        return self.storage.get("master_public_key")

    def get_master_public_keys(self):
        return {'Main Account':self.get_master_public_key()}

    def create_main_account(self):
        mpk = self.storage.get("master_public_key")
        self.create_account(mpk)

    def create_account(self, mpk):
        self.accounts['0'] = OldAccount({'mpk':mpk, 0:[], 1:[]})
        self.save_accounts()

    def create_watching_only_wallet(self, mpk):
        self.seed_version = OLD_SEED_VERSION
        self.storage.put('seed_version', self.seed_version)
        self.storage.put('master_public_key', mpk)
        self.create_account(mpk)

    def get_seed(self, password):
        seed = pw_decode(self.seed, password).encode('utf8')
        return seed

    def check_password(self, password):
        seed = self.get_seed(password)
        self.accounts['0'].check_seed(seed)

    def get_mnemonic(self, password):
        import old_mnemonic
        s = self.get_seed(password)
        return ' '.join(old_mnemonic.mn_encode(s))


WalletType = namedtuple("WalletType", "category type constructor")

# former WalletFactory
class Wallet(object):
    """The main wallet "entry point".
    This class is actually a factory that will return a wallet of the correct
    type when passed a WalletStorage instance."""

    wallets = [   # category    type        constructor
        WalletType('standard', 'old',       OldWallet),
        WalletType('standard', 'xpub',      BIP32_Simple_Wallet),
        WalletType('standard', 'standard',  NewWallet),
        WalletType('standard', 'imported',  Imported_Wallet),
        WalletType('multisig', '2of2',      Multisig_Wallet),
        WalletType('multisig', '2of3',      Multisig_Wallet),
        WalletType('bip44',    'bip44',     BIP44_Wallet),
    ]

    def __new__(self, storage):
        seed_version = storage.get('seed_version')
        if not seed_version:
            seed_version = OLD_SEED_VERSION if len(storage.get('master_public_key','')) == 128 else NEW_SEED_VERSION

        if seed_version not in [OLD_SEED_VERSION, NEW_SEED_VERSION]:
            msg = "Your wallet has an unsupported seed version."
            msg += '\n\nWallet file: %s' % os.path.abspath(storage.path)
            if seed_version in [5, 7, 8, 9, 10]:
                msg += "\n\nTo open this wallet, try 'git checkout seed_v%d'"%seed_version
            if seed_version == 6:
                # version 1.9.8 created v6 wallets when an incorrect seed was entered in the restore dialog
                msg += '\n\nThis file was created because of a bug in version 1.9.8.'
                if storage.get('master_public_keys') is None and storage.get('master_private_keys') is None and storage.get('imported_keys') is None:
                    # pbkdf2 was not included with the binaries, and wallet creation aborted.
                    msg += "\nIt does not contain any keys, and can safely be removed."
                else:
                    # creation was complete if electrum was run from source
                    msg += "\nPlease open this file with Electrum 1.9.8, and move your coins to a new wallet."
            raise BaseException(msg)

        wallet_type = storage.get('wallet_type')
        WalletClass = Wallet.wallet_class(wallet_type, seed_version)
        wallet = WalletClass(storage)

        # Convert hardware wallets restored with older versions of
        # Electrum to BIP44 wallets.  A hardware wallet does not have
        # a seed and plugins do not need to handle having one.
        rwc = getattr(wallet, 'restore_wallet_class', None)
        if rwc and storage.get('seed', ''):
            storage.print_error("converting wallet type to " + rwc.wallet_type)
            storage.put('wallet_type', rwc.wallet_type)
            wallet = rwc(storage)

        return wallet

    @staticmethod
    def categories():
        return [wallet.category for wallet in Wallet.wallets]

    @staticmethod
    def register_plugin_wallet(category, type, constructor):
        Wallet.wallets.append(WalletType(category, type, constructor))

    @staticmethod
    def wallet_class(wallet_type, seed_version):
        if wallet_type:
            if Wallet.multisig_type(wallet_type):
                return Multisig_Wallet

            for wallet in Wallet.wallets:
                if wallet.type == wallet_type:
                    return wallet.constructor

            raise RuntimeError("Unknown wallet type: " + wallet_type)

        return OldWallet if seed_version == OLD_SEED_VERSION else NewWallet

    @staticmethod
    def is_seed(seed):
        return is_old_seed(seed) or is_new_seed(seed)

    @staticmethod
    def is_mpk(text):
        return Wallet.is_old_mpk(text) or Wallet.is_xpub(text)

    @staticmethod
    def is_old_mpk(mpk):
        try:
            int(mpk, 16)
        except:
            return False
        return len(mpk) == 128

    @staticmethod
    def is_xpub(text):
        if text[0:4] != 'xpub':
            return False
        try:
            deserialize_xkey(text)
            return True
        except:
            return False

    @staticmethod
    def is_xprv(text):
        if text[0:4] != 'xprv':
            return False
        try:
            deserialize_xkey(text)
            return True
        except:
            return False

    @staticmethod
    def is_address(text):
        parts = text.split()
        return bool(parts) and all(bitcoin.is_address(x) for x in parts)

    @staticmethod
    def is_private_key(text):
        parts = text.split()
        return bool(parts) and all(bitcoin.is_private_key(x) for x in parts)

    @staticmethod
    def is_any(text):
        return (Wallet.is_seed(text) or Wallet.is_old_mpk(text)
                or Wallet.is_xprv(text) or Wallet.is_xpub(text)
                or Wallet.is_address(text) or Wallet.is_private_key(text))

    @staticmethod
    def should_encrypt(text):
        return (Wallet.is_seed(text) or Wallet.is_xprv(text)
                or Wallet.is_private_key(text))

    @staticmethod
    def multisig_type(wallet_type):
        '''If wallet_type is mofn multi-sig, return [m, n],
        otherwise return None.'''
        match = re.match('(\d+)of(\d+)', wallet_type)
        if match:
            match = [int(x) for x in match.group(1, 2)]
        return match

    @staticmethod
    def from_seed(seed, password, storage):
        if is_old_seed(seed):
            klass = OldWallet
        elif is_new_seed(seed):
            klass = NewWallet
        w = klass(storage)
        w.add_seed(seed, password)
        w.create_master_keys(password)
        return w

    @staticmethod
    def from_address(text, storage):
        w = Imported_Wallet(storage)
        for x in text.split():
            w.accounts[IMPORTED_ACCOUNT].add(x, None, None, None)
        w.save_accounts()
        return w

    @staticmethod
    def from_private_key(text, password, storage):
        w = Imported_Wallet(storage)
        w.update_password(None, password)
        for x in text.split():
            w.import_key(x, password)
        return w

    @staticmethod
    def from_old_mpk(mpk, storage):
        w = OldWallet(storage)
        w.seed = ''
        w.create_watching_only_wallet(mpk)
        return w

    @staticmethod
    def from_xpub(xpub, storage):
        w = BIP32_Simple_Wallet(storage)
        w.create_xpub_wallet(xpub)
        return w

    @staticmethod
    def from_xprv(xprv, password, storage):
        w = BIP32_Simple_Wallet(storage)
        w.create_xprv_wallet(xprv, password)
        return w

    @staticmethod
    def from_multisig(key_list, password, storage, wallet_type):
        storage.put('wallet_type', wallet_type)
        wallet = Multisig_Wallet(storage)
        key_list = sorted(key_list, key = Wallet.is_xpub)
        for i, text in enumerate(key_list):
            name = "x%d/" % (i+1)
            if Wallet.is_xprv(text):
                xpub = bitcoin.xpub_from_xprv(text)
                wallet.add_master_public_key(name, xpub)
                wallet.add_master_private_key(name, text, password)
            elif Wallet.is_xpub(text):
                wallet.add_master_public_key(name, text)
            elif Wallet.is_seed(text):
                if name == 'x1/':
                    wallet.add_seed(text, password)
                    wallet.create_master_keys(password)
                else:
                    wallet.add_xprv_from_seed(text, name, password)
            else:
                raise RunTimeError("Cannot handle text for multisig")
        wallet.set_use_encryption(password is not None)
        return wallet

    @staticmethod
    def from_text(text, password, storage):
        if Wallet.is_xprv(text):
            wallet = Wallet.from_xprv(text, password, storage)
        elif Wallet.is_old_mpk(text):
            wallet = Wallet.from_old_mpk(text, storage)
        elif Wallet.is_xpub(text):
            wallet = Wallet.from_xpub(text, storage)
        elif Wallet.is_address(text):
            wallet = Wallet.from_address(text, storage)
        elif Wallet.is_private_key(text):
            wallet = Wallet.from_private_key(text, password, storage)
        elif Wallet.is_seed(text):
            wallet = Wallet.from_seed(text, password, storage)
        else:
            raise BaseException('Invalid seedphrase or key')
        return wallet<|MERGE_RESOLUTION|>--- conflicted
+++ resolved
@@ -37,13 +37,8 @@
 from unicodedata import normalize
 from collections import namedtuple
 
-<<<<<<< HEAD
-from util import print_msg, print_error, AlreadyHaveAddress, NotEnoughFunds
-from util import profiler
-=======
 from i18n import _
-from util import NotEnoughFunds, PrintError, profiler
->>>>>>> 7dbb23e8
+from util import AlreadyHaveAddress, NotEnoughFunds, PrintError, profiler
 
 from bitcoin import *
 from account import *
@@ -1092,19 +1087,14 @@
                 self.master_private_keys[k] = c
             self.storage.put('master_private_keys', self.master_private_keys)
 
-<<<<<<< HEAD
         if hasattr(self, 'masternode_delegates'):
             for k, (pub, v) in self.masternode_delegates.items():
                 b = pw_decode(v, old_password)
                 c = pw_encode(b, new_password)
                 self.masternode_delegates[k] = (pub, c)
-            self.storage.put('masternode_delegates', self.masternode_delegates, True)
-
-        self.use_encryption = (new_password != None)
-        self.storage.put('use_encryption', self.use_encryption,True)
-=======
+            self.storage.put('masternode_delegates', self.masternode_delegates)
+
         self.set_use_encryption(new_password is not None)
->>>>>>> 7dbb23e8
 
     def is_frozen(self, addr):
         return addr in self.frozen_addresses
@@ -1793,7 +1783,7 @@
 
 
 class BIP44_Wallet(BIP32_HD_Wallet):
-    root_derivation = "m/44'/0'/"
+    root_derivation = "m/44'/5'/"
     wallet_type = 'bip44'
 
     @classmethod
