--- conflicted
+++ resolved
@@ -29,18 +29,11 @@
 import util
 from bitcoin import *
 
-<<<<<<< HEAD
-headers_file = 'blockchain_headers'
-if TESTNET:
-    headers_file += '_testnet'
-
 target_timespan = 24 * 60 * 60 # Dash: 1 day
 target_spacing = 2.5 * 60 # Dash: 2.5 minutes
 interval = target_timespan / target_spacing # 576
-#max_target = 0x00000fffffffffffffffffffffffffffffffffffffffffffffffffffffffffff
 max_target = 0x00000ffff0000000000000000000000000000000000000000000000000000000
 
-#START_CALC_HEIGHT = 68589
 START_CALC_HEIGHT = 70560
 USE_DIFF_CALC = False
 
@@ -70,21 +63,14 @@
     new_bits = c + MM * i
     return new_bits
 
-=======
-MAX_TARGET = 0x00000000FFFF0000000000000000000000000000000000000000000000000000
->>>>>>> 7dbb23e8
 
 class Blockchain(util.PrintError):
     '''Manages blockchain headers and their verification'''
     def __init__(self, config, network):
         self.config = config
         self.network = network
-<<<<<<< HEAD
         # TODO headers bootstrap
         self.headers_url = ''#https://headers.electrum.org/blockchain_headers'
-=======
-        self.headers_url = "https://headers.electrum.org/blockchain_headers"
->>>>>>> 7dbb23e8
         self.local_height = 0
         self.set_local_height()
 
@@ -99,98 +85,44 @@
     def verify_header(self, header, prev_header, bits, target):
         prev_hash = self.hash_header(prev_header)
         assert prev_hash == header.get('prev_block_hash'), "prev hash mismatch: %s vs %s" % (prev_hash, header.get('prev_block_hash'))
-        assert bits == header.get('bits'), "bits mismatch: %s vs %s" % (bits, header.get('bits'))
-        _hash = self.hash_header(header)
-        assert int('0x' + _hash, 16) <= target, "insufficient proof of work: %s vs target %s" % (int('0x' + _hash, 16), target)
+        if USE_DIFF_CALC:
+            if header.get('block_height', 0) > START_CALC_HEIGHT:
+                assert bits == header.get('bits'), "bits mismatch: %s vs %s" % (bits, header.get('bits'))
+            _hash = self.hash_header(header)
+            assert int('0x' + _hash, 16) <= target, "insufficient proof of work: %s vs target %s" % (int('0x' + _hash, 16), target)
 
     def verify_chain(self, chain):
         first_header = chain[0]
         prev_header = self.read_header(first_header.get('block_height') - 1)
         for header in chain:
             height = header.get('block_height')
-<<<<<<< HEAD
-            prev_hash = self.hash_header(prev_header)
-            if prev_hash != header.get('prev_block_hash'):
-                self.print_error("prev hash mismatch: %s vs %s"
-                                 % (prev_hash, header.get('prev_block_hash')))
-                return False
-
-            if USE_DIFF_CALC:
-                bits, target = self.get_target(height, chain)
-                if bits != header.get('bits') and height > START_CALC_HEIGHT:
-                    self.print_error("bits mismatch: %s vs %s"
-                                     % (bits, header.get('bits')))
-                    return False
-                _hash = self.hash_header(header)
-                if int('0x'+_hash, 16) > target:
-                    self.print_error("insufficient proof of work: %s vs target %s"
-                                     % (int('0x'+_hash, 16), target))
-                    return False
-
+            bits, target = self.get_target(height / 2016, chain)
+            self.verify_header(header, prev_header, bits, target)
             prev_header = header
 
-        return True
-
-
-
-    def verify_chunk(self, index, hexdata):
-        data = hexdata.decode('hex')
+
+    def verify_chunk(self, index, data):
         height = index*2016
         num = len(data)/80
         chain = []
-
-        if index == 0:
-            previous_hash = ("0"*64)
-        else:
+        prev_header = None
+
+        if index != 0:
             prev_header = self.read_header(index*2016-1)
-            if prev_header is None: raise
-            previous_hash = self.hash_header(prev_header)
-
-
         for i in range(num):
             height = index*2016 + i
             raw_header = data[i*80:(i+1)*80]
-            header = self.header_from_string(raw_header)
+            header = self.deserialize_header(raw_header)
             header['block_height'] = height
             chain.append(header)
-            _hash = self.hash_header(header)
-            assert previous_hash == header.get('prev_block_hash')
-            if USE_DIFF_CALC:
-                if height > START_CALC_HEIGHT:
-                    bits, target = self.get_target(height, chain)
-                    assert bits == header.get('bits'), '{}:: Ours: {} - theirs: {}'.format(height, hex(bits), hex(header.get('bits')))
-                    assert int('0x'+_hash,16) < target
-
-            previous_header = header
-            previous_hash = _hash
-
-        self.save_chunk(index, data)
-        self.print_error("validated chunk %d to height %d" % (index, height))
-
-
-    @classmethod
-    def header_to_string(cls , res):
-        s = int_to_hex(res.get('version'),4) \
-=======
-            bits, target = self.get_target(height / 2016, chain)
+            bits, target = self.get_target(height, chain)
             self.verify_header(header, prev_header, bits, target)
             prev_header = header
 
-    def verify_chunk(self, index, data):
-        num = len(data) / 80
-        prev_header = None
-        if index != 0:
-            prev_header = self.read_header(index*2016 - 1)
-        bits, target = self.get_target(index)
-        for i in range(num):
-            raw_header = data[i*80:(i+1) * 80]
-            header = self.deserialize_header(raw_header)
-            self.verify_header(header, prev_header, bits, target)
-            prev_header = header
-
-    def serialize_header(self, res):
+
+    @classmethod
+    def serialize_header(cls, res):
         s = int_to_hex(res.get('version'), 4) \
->>>>>>> 7dbb23e8
             + rev_hex(res.get('prev_block_hash')) \
             + rev_hex(res.get('merkle_root')) \
             + int_to_hex(int(res.get('timestamp')), 4) \
@@ -198,12 +130,8 @@
             + int_to_hex(int(res.get('nonce')), 4)
         return s
 
-<<<<<<< HEAD
     @classmethod
-    def header_from_string(cls, s):
-=======
-    def deserialize_header(self, s):
->>>>>>> 7dbb23e8
+    def deserialize_header(cls, s):
         hex_to_int = lambda s: int('0x' + s[::-1].encode('hex'), 16)
         h = {}
         h['version'] = hex_to_int(s[0:4])
@@ -214,22 +142,14 @@
         h['nonce'] = hex_to_int(s[76:80])
         return h
 
-<<<<<<< HEAD
     @classmethod
     def hash_header(cls, header):
-        return rev_hex(PoWHash(cls.header_to_string(header).decode('hex')).encode('hex'))
-
-    def path(self):
-        return os.path.join(self.config.path, headers_file)
-=======
-    def hash_header(self, header):
         if header is None:
             return '0' * 64
-        return hash_encode(Hash(self.serialize_header(header).decode('hex')))
+        return hash_encode(PoWHash(cls.serialize_header(header).decode('hex')))
 
     def path(self):
         return util.get_headers_path(self.config)
->>>>>>> 7dbb23e8
 
     def init_headers_file(self):
         filename = self.path()
@@ -282,7 +202,6 @@
                 h = self.deserialize_header(h)
                 return h
 
-<<<<<<< HEAD
     def get_target_dgw(self, block_height, chain=None):
         if chain is None:
             chain = []
@@ -296,7 +215,6 @@
         # params
         BlockLastSolved = last
         BlockReading = last
-#        BlockCreating = block_height
         nActualTimespan = 0
         LastBlockTime = 0
         PastBlocksMin = 24
@@ -351,46 +269,12 @@
         if chain is None:
             chain = []  # Do not use mutables as default values!
 
-        if height == 0: return target_to_bits(max_target), max_target
+        if height == 0 or not USE_DIFF_CALC:
+            return target_to_bits(max_target), max_target
 
         if height > START_CALC_HEIGHT:
             return self.get_target_dgw(height, chain)
 
-=======
-    def get_target(self, index, chain=None):
-        if index == 0:
-            return 0x1d00ffff, MAX_TARGET
-        first = self.read_header((index-1) * 2016)
-        last = self.read_header(index*2016 - 1)
-        if last is None:
-            for h in chain:
-                if h.get('block_height') == index*2016 - 1:
-                    last = h
-        assert last is not None
-        # bits to target
-        bits = last.get('bits')
-        bitsN = (bits >> 24) & 0xff
-        assert bitsN >= 0x03 and bitsN <= 0x1d, "First part of bits should be in [0x03, 0x1d]"
-        bitsBase = bits & 0xffffff
-        assert bitsBase >= 0x8000 and bitsBase <= 0x7fffff, "Second part of bits should be in [0x8000, 0x7fffff]"
-        target = bitsBase << (8 * (bitsN-3))
-        # new target
-        nActualTimespan = last.get('timestamp') - first.get('timestamp')
-        nTargetTimespan = 14 * 24 * 60 * 60
-        nActualTimespan = max(nActualTimespan, nTargetTimespan / 4)
-        nActualTimespan = min(nActualTimespan, nTargetTimespan * 4)
-        new_target = min(MAX_TARGET, (target*nActualTimespan) / nTargetTimespan)
-        # convert new target to bits
-        c = ("%064x" % new_target)[2:]
-        while c[:2] == '00' and len(c) > 6:
-            c = c[2:]
-        bitsN, bitsBase = len(c) / 2, int('0x' + c[:6], 16)
-        if bitsBase >= 0x800000:
-            bitsN += 1
-            bitsBase >>= 8
-        new_bits = bitsN << 24 | bitsBase
-        return new_bits, bitsBase << (8 * (bitsN-3))
->>>>>>> 7dbb23e8
 
     def connect_header(self, chain, header):
         '''Builds a header chain until it connects.  Returns True if it has
@@ -429,11 +313,6 @@
             self.print_error("validated chunk %d" % idx)
             self.save_chunk(idx, data)
             return idx + 1
-<<<<<<< HEAD
-        except Exception as e:
-            self.print_error('verify_chunk failed: {}'.format(str(e)))
-=======
         except BaseException as e:
             self.print_error('verify_chunk failed', str(e))
->>>>>>> 7dbb23e8
             return idx - 1